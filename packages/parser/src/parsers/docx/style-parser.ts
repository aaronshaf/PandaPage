--- conflicted
+++ resolved
@@ -54,19 +54,12 @@
   subscript?: boolean;
   fontSize?: string; // half-points (w:sz)
   fontSizeCs?: string; // complex script font size in half-points (w:szCs)
-<<<<<<< HEAD
-  fontFamily?: string; // ASCII font (w:ascii)
-  fontFamilyCs?: string; // Complex script font (w:cs)
-  fontFamilyHAnsi?: string; // High ANSI font (w:hAnsi)
-  fontFamilyEastAsia?: string; // East Asian font (w:eastAsia)
-=======
   fontFamily?: string;
   // Extended font properties for complex scripts
   fontFamilyAscii?: string; // ASCII font (w:ascii)
   fontFamilyEastAsia?: string; // East Asian font (w:eastAsia)
   fontFamilyHAnsi?: string; // High ANSI font (w:hAnsi)
   fontFamilyCs?: string; // Complex script font (w:cs)
->>>>>>> a3ee0ec3
   color?: string;
   backgroundColor?: string;
   // Advanced text formatting

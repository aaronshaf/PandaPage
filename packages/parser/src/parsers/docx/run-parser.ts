--- conflicted
+++ resolved
@@ -274,16 +274,10 @@
   let fontSize: string | undefined;
   let fontSizeCs: string | undefined;
   let fontFamily: string | undefined;
-<<<<<<< HEAD
-  let fontFamilyCs: string | undefined;
-  let fontFamilyHAnsi: string | undefined;
-  let fontFamilyEastAsia: string | undefined;
-=======
   let fontFamilyAscii: string | undefined;
   let fontFamilyEastAsia: string | undefined;
   let fontFamilyHAnsi: string | undefined;
   let fontFamilyCs: string | undefined;
->>>>>>> a3ee0ec3
   let color: string | undefined;
   let backgroundColor: string | undefined;
 
@@ -359,51 +353,6 @@
     // Font family - handle multiple font attributes for complex scripts
     const fontElement = getElementByTagNameNSFallback(runProps, ns, "rFonts");
     if (fontElement) {
-<<<<<<< HEAD
-      // ASCII font (w:ascii)
-      const fontAscii = fontElement.getAttribute("w:ascii");
-      if (fontAscii) {
-        // Check if it's a theme font reference (starts with +)
-        if (fontAscii.startsWith("+") && theme) {
-          const resolvedFont = resolveThemeFont(fontAscii, theme);
-          fontFamily = resolvedFont || fontAscii;
-        } else {
-          fontFamily = fontAscii;
-        }
-      }
-      
-      // Complex script font (w:cs)
-      const fontCs = fontElement.getAttribute("w:cs");
-      if (fontCs) {
-        if (fontCs.startsWith("+") && theme) {
-          const resolvedFont = resolveThemeFont(fontCs, theme);
-          fontFamilyCs = resolvedFont || fontCs;
-        } else {
-          fontFamilyCs = fontCs;
-        }
-      }
-      
-      // High ANSI font (w:hAnsi)
-      const fontHAnsi = fontElement.getAttribute("w:hAnsi");
-      if (fontHAnsi) {
-        if (fontHAnsi.startsWith("+") && theme) {
-          const resolvedFont = resolveThemeFont(fontHAnsi, theme);
-          fontFamilyHAnsi = resolvedFont || fontHAnsi;
-        } else {
-          fontFamilyHAnsi = fontHAnsi;
-        }
-      }
-      
-      // East Asian font (w:eastAsia)
-      const fontEastAsia = fontElement.getAttribute("w:eastAsia");
-      if (fontEastAsia) {
-        if (fontEastAsia.startsWith("+") && theme) {
-          const resolvedFont = resolveThemeFont(fontEastAsia, theme);
-          fontFamilyEastAsia = resolvedFont || fontEastAsia;
-        } else {
-          fontFamilyEastAsia = fontEastAsia;
-        }
-=======
       // Store all font variants
       const fontAscii = fontElement.getAttribute("w:ascii");
       const fontEastAsia = fontElement.getAttribute("w:eastAsia");
@@ -425,7 +374,6 @@
         fontFamilyHAnsi = fontHAnsi.startsWith("+") && theme 
           ? resolveThemeFont(fontHAnsi, theme) || fontHAnsi
           : fontHAnsi;
->>>>>>> a3ee0ec3
       }
       if (fontCs) {
         fontFamilyCs = fontCs.startsWith("+") && theme 
@@ -437,7 +385,6 @@
       // For now, prioritize eastAsia for better CJK support, then ascii
       fontFamily = fontFamilyEastAsia || fontFamilyAscii || fontFamilyHAnsi || fontFamilyCs;
     }
-
     // Color
     const colorElement = getElementByTagNameNSFallback(runProps, ns, "color");
     const colorVal = colorElement?.getAttribute("w:val");
@@ -618,16 +565,10 @@
       fontSize,
       fontSizeCs,
       fontFamily,
-<<<<<<< HEAD
-      fontFamilyCs,
-      fontFamilyHAnsi,
-      fontFamilyEastAsia,
-=======
       fontFamilyAscii,
       fontFamilyEastAsia,
       fontFamilyHAnsi,
       fontFamilyCs,
->>>>>>> a3ee0ec3
       color,
       backgroundColor,
       characterSpacing,
@@ -669,16 +610,10 @@
       fontSize: resolvedRunProps.fontSize,
       fontSizeCs: resolvedRunProps.fontSizeCs,
       fontFamily: resolvedRunProps.fontFamily,
-<<<<<<< HEAD
-      fontFamilyCs: resolvedRunProps.fontFamilyCs,
-      fontFamilyHAnsi: resolvedRunProps.fontFamilyHAnsi,
-      fontFamilyEastAsia: resolvedRunProps.fontFamilyEastAsia,
-=======
       fontFamilyAscii: resolvedRunProps.fontFamilyAscii,
       fontFamilyEastAsia: resolvedRunProps.fontFamilyEastAsia,
       fontFamilyHAnsi: resolvedRunProps.fontFamilyHAnsi,
       fontFamilyCs: resolvedRunProps.fontFamilyCs,
->>>>>>> a3ee0ec3
       color: resolvedRunProps.color,
       backgroundColor: resolvedRunProps.backgroundColor,
       link: linkUrl,
@@ -713,16 +648,10 @@
     fontSize,
     fontSizeCs,
     fontFamily,
-<<<<<<< HEAD
-    fontFamilyCs,
-    fontFamilyHAnsi,
-    fontFamilyEastAsia,
-=======
     fontFamilyAscii,
     fontFamilyEastAsia,
     fontFamilyHAnsi,
     fontFamilyCs,
->>>>>>> a3ee0ec3
     color,
     backgroundColor,
     link: linkUrl,
